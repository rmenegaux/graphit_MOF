--- conflicted
+++ resolved
@@ -389,12 +389,9 @@
     # net_params['num_bond_type'] = dataset.num_bond_type
     net_params['num_atom_type'] = len(np.unique(zinc_dataset_train.data.x))
     net_params['num_bond_type'] = len(np.unique(zinc_dataset_train.data.edge_attr))
-<<<<<<< HEAD
     net_params['n_classes'] = 1
-=======
 
     experiment_name = MODEL_NAME + "_" + DATASET_NAME + "_GPU" + str(config['gpu']['id']) + "_" + time.strftime('%Hh%Mm%Ss_on_%b_%d_%Y')
->>>>>>> 5771af90
     
     root_log_dir = out_dir + 'logs/' + experiment_name
     root_ckpt_dir = out_dir + 'checkpoints/' + experiment_name
