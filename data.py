# from torch.utils.data import Datasets
import torch
import torch.nn.functional as F
from torch.utils.data.dataloader import default_collate
from torch_geometric.transforms import ToDense

from virtual_node import VirtualNode


class GraphDataset(object):
    def __init__(self, dataset):
        """a pytorch geometric dataset as input
        """
        self.dataset = list(dataset)

        self.use_node_pe = False
        self.use_attention_pe = False

    def __len__(self):
        return len(self.dataset)

    def __getitem__(self, index):
        return self.dataset[index]

    def add_virtual_nodes(self, x_fill=21, edge_attr_fill=4):
        AddVirtualNode = VirtualNode()
        for i, g in enumerate(self.dataset):
            self.dataset[i] = AddVirtualNode(g, x_fill=x_fill, edge_attr_fill=edge_attr_fill)

    def compute_node_pe(self, node_pe):
        '''
        Takes as argument a function returning a nodewise positional embedding from a graph
        '''
<<<<<<< HEAD
        self.node_pe_list = []
        for i, g in enumerate(self.dataset):
            self.node_pe_list.append(node_pe(i, g))
=======
        for g in self.dataset:
            g.node_pe = node_pe(g)
>>>>>>> 5771af90
        self.use_node_pe = True
        self.node_pe_dimension = node_pe.get_embedding_dimension()

    def compute_attention_pe(self, attention_pe):
        '''
        Takes as argument a function returning a nodewise positional embedding from a graph
        '''
        for g in self.dataset:
            g.attention_pe = attention_pe(g)
        self.use_attention_pe = True
        self.attention_pe_dim = attention_pe.get_dimension()

    def collate_fn(self):
        def collate(batch):
            batch = list(batch)
            max_len = max(len(g.x) for g in batch)
            dense_transform = ToDense(max_len)
            input_size = batch[0].x.shape[1]
            edge_input_size = 1 if batch[0].edge_attr.dim() == 1 else batch[0].edge_attr.shape[1]

            padded_x = torch.zeros((len(batch), max_len, input_size), dtype=int)
            padded_adj = torch.zeros((len(batch), max_len, max_len, edge_input_size), dtype=int).squeeze()
            mask = torch.zeros((len(batch), max_len), dtype=bool)
            labels = []
            attention_pe = None
            padded_p = None
            if self.use_node_pe:
                padded_p = torch.zeros((len(batch), max_len, self.node_pe_dimension), dtype=float)
            if self.use_attention_pe:
<<<<<<< HEAD
                attention_pe = torch.zeros((len(batch), max_len, max_len))
=======
                attention_pe = torch.zeros((len(batch), max_len, max_len, self.attention_pe_dim)).squeeze()

>>>>>>> 5771af90
            for i, g in enumerate(batch):
                labels.append(g.y.view(-1))
                num_nodes = len(g.x)
                # edge_index = utils.add_self_loops(batch[i].edge_index, None, num_nodes =  max_len)[0]
                g = dense_transform(g)
                # print("==================")
                # print("g.x.squeeze().shape")
                # print(g.x.squeeze().shape)
                # print("g.adj.shape")
                # print(g.adj.shape)
                # print("padded_x[i]")
                # print(padded_x[i].shape)
                # print("padded_adj[i]")
                # print(padded_adj[i].shape)
                padded_x[i] = g.x#.squeeze()
                 
                # adj = utils.to_dense_adj(edge_index).squeeze()
                padded_adj[i] = g.adj#.squeeze()
                mask[i] = g.mask
                if self.use_node_pe:
                    padded_p[i, :num_nodes] = g.node_pe
                if self.use_attention_pe:
                    attention_pe[i, :num_nodes, :num_nodes] = g.attention_pe
            return padded_x, padded_adj, padded_p, mask, attention_pe, default_collate(labels)
<<<<<<< HEAD
        return collate


def compute_pe(graph):
    graph.adj_matrix = utils.to_dense_adj(graph.edge_index, graph.edge_attr)
    #self.adj_matrix_list.append(adj_matrix)
    pe = (graph.adj_matrix > 0)
    # Normalize by degree
    pe = pe * (pe.sum(-1, keepdim=True) ** -0.5)
    #self.pe_list.append(pe)
    graph.pe = pe
    return graph

class RandomWalkNodePE(object):
    '''
    Returns a p_step-dimensional vector p for each node,
    with p_i = RW^i, the probability of landing back on that node after i steps in the graph
    '''
    def __init__(self, **parameters):
        self.p_steps = parameters.get('p_steps', 16)

    def get_embedding_dimension(self):
        return self.p_steps

    def __call__(self, i, graph):
        num_nodes = len(graph.x)
        edge_index = utils.add_self_loops(graph.edge_index, None, num_nodes =  num_nodes)[0] 
        A = utils.to_dense_adj(edge_index).squeeze()
        D = A.sum(dim=-1)
        A.fill_diagonal_(0)
        RW = A / D
        RW_power = RW
        node_pe = torch.zeros((num_nodes, self.p_steps))

        node_pe[:, 0] = RW.diagonal()
        for power in range(self.p_steps-1):
            RW_power = RW @ RW_power
            node_pe[:, power + 1] = RW_power.diagonal()
        return node_pe

class RandomWalkAttentionPE(object):

    def __init__(self, **parameters):
        self.p_steps = parameters.get('p_steps', 16)
        self.beta = parameters.get('beta', 0.25)

    def __call__(self, graph):
        num_nodes = len(graph.x)
        A = utils.to_dense_adj(graph.edge_index).squeeze()
        RW = A / A.sum(dim=-1) # A D^-1
        I = torch.eye(num_nodes)
        L = I - RW
        k_RW = I - self.beta * L
        k_RW_power = k_RW
        for power in range(self.p_steps-1):
            k_RW_power = k_RW_power @ k_RW
        return k_RW_power

class AdjacencyAttentionPE(object):

    def __init__(self, **parameters):
        pass

    def __call__(self, graph):
        A = utils.to_dense_adj(graph.edge_index).squeeze()
        return A


class DiffusionAttentionPe(object):
    def __init__(self, **parameters):
        self.beta = parameters.get('beta', 0.5)

    def __call__(self, graph):
        num_nodes = len(graph.x)
        A = utils.to_dense_adj(graph.edge_index).squeeze()
        D = A.sum(dim=-1)
        # rw norm!
        RW = A / D
        I = torch.eye(num_nodes)
        L = I - RW
        attention_pe = expm(-self.beta * L.numpy())
        return torch.from_numpy(attention_pe)

NodePositionalEmbeddings = {
    'rand_walk': RandomWalkNodePE
}

AttentionPositionalEmbeddings = {
    'diffusion': DiffusionAttentionPe,
    'rand_walk': RandomWalkAttentionPE,
    'adj': AdjacencyAttentionPE,
}
=======
        return collate
>>>>>>> 5771af90
<|MERGE_RESOLUTION|>--- conflicted
+++ resolved
@@ -31,14 +31,8 @@
         '''
         Takes as argument a function returning a nodewise positional embedding from a graph
         '''
-<<<<<<< HEAD
-        self.node_pe_list = []
-        for i, g in enumerate(self.dataset):
-            self.node_pe_list.append(node_pe(i, g))
-=======
         for g in self.dataset:
             g.node_pe = node_pe(g)
->>>>>>> 5771af90
         self.use_node_pe = True
         self.node_pe_dimension = node_pe.get_embedding_dimension()
 
@@ -68,12 +62,8 @@
             if self.use_node_pe:
                 padded_p = torch.zeros((len(batch), max_len, self.node_pe_dimension), dtype=float)
             if self.use_attention_pe:
-<<<<<<< HEAD
-                attention_pe = torch.zeros((len(batch), max_len, max_len))
-=======
                 attention_pe = torch.zeros((len(batch), max_len, max_len, self.attention_pe_dim)).squeeze()
 
->>>>>>> 5771af90
             for i, g in enumerate(batch):
                 labels.append(g.y.view(-1))
                 num_nodes = len(g.x)
@@ -98,99 +88,4 @@
                 if self.use_attention_pe:
                     attention_pe[i, :num_nodes, :num_nodes] = g.attention_pe
             return padded_x, padded_adj, padded_p, mask, attention_pe, default_collate(labels)
-<<<<<<< HEAD
-        return collate
-
-
-def compute_pe(graph):
-    graph.adj_matrix = utils.to_dense_adj(graph.edge_index, graph.edge_attr)
-    #self.adj_matrix_list.append(adj_matrix)
-    pe = (graph.adj_matrix > 0)
-    # Normalize by degree
-    pe = pe * (pe.sum(-1, keepdim=True) ** -0.5)
-    #self.pe_list.append(pe)
-    graph.pe = pe
-    return graph
-
-class RandomWalkNodePE(object):
-    '''
-    Returns a p_step-dimensional vector p for each node,
-    with p_i = RW^i, the probability of landing back on that node after i steps in the graph
-    '''
-    def __init__(self, **parameters):
-        self.p_steps = parameters.get('p_steps', 16)
-
-    def get_embedding_dimension(self):
-        return self.p_steps
-
-    def __call__(self, i, graph):
-        num_nodes = len(graph.x)
-        edge_index = utils.add_self_loops(graph.edge_index, None, num_nodes =  num_nodes)[0] 
-        A = utils.to_dense_adj(edge_index).squeeze()
-        D = A.sum(dim=-1)
-        A.fill_diagonal_(0)
-        RW = A / D
-        RW_power = RW
-        node_pe = torch.zeros((num_nodes, self.p_steps))
-
-        node_pe[:, 0] = RW.diagonal()
-        for power in range(self.p_steps-1):
-            RW_power = RW @ RW_power
-            node_pe[:, power + 1] = RW_power.diagonal()
-        return node_pe
-
-class RandomWalkAttentionPE(object):
-
-    def __init__(self, **parameters):
-        self.p_steps = parameters.get('p_steps', 16)
-        self.beta = parameters.get('beta', 0.25)
-
-    def __call__(self, graph):
-        num_nodes = len(graph.x)
-        A = utils.to_dense_adj(graph.edge_index).squeeze()
-        RW = A / A.sum(dim=-1) # A D^-1
-        I = torch.eye(num_nodes)
-        L = I - RW
-        k_RW = I - self.beta * L
-        k_RW_power = k_RW
-        for power in range(self.p_steps-1):
-            k_RW_power = k_RW_power @ k_RW
-        return k_RW_power
-
-class AdjacencyAttentionPE(object):
-
-    def __init__(self, **parameters):
-        pass
-
-    def __call__(self, graph):
-        A = utils.to_dense_adj(graph.edge_index).squeeze()
-        return A
-
-
-class DiffusionAttentionPe(object):
-    def __init__(self, **parameters):
-        self.beta = parameters.get('beta', 0.5)
-
-    def __call__(self, graph):
-        num_nodes = len(graph.x)
-        A = utils.to_dense_adj(graph.edge_index).squeeze()
-        D = A.sum(dim=-1)
-        # rw norm!
-        RW = A / D
-        I = torch.eye(num_nodes)
-        L = I - RW
-        attention_pe = expm(-self.beta * L.numpy())
-        return torch.from_numpy(attention_pe)
-
-NodePositionalEmbeddings = {
-    'rand_walk': RandomWalkNodePE
-}
-
-AttentionPositionalEmbeddings = {
-    'diffusion': DiffusionAttentionPe,
-    'rand_walk': RandomWalkAttentionPE,
-    'adj': AdjacencyAttentionPE,
-}
-=======
-        return collate
->>>>>>> 5771af90
+        return collate